'use strict';

const Util = require('../util/Util');

// Discord epoch (2015-01-01T00:00:00.000Z)
const EPOCH = 1420070400000;
let INCREMENT = 0;

/**
 * A container for useful snowflake-related methods.
 */
class SnowflakeUtil {
  constructor() {
    throw new Error(`The ${this.constructor.name} class may not be instantiated.`);
  }

  /**
   * A Twitter snowflake, except the epoch is 2015-01-01T00:00:00.000Z
   * ```
   * If we have a snowflake '266241948824764416' we can represent it as binary:
   *
   * 64                                          22     17     12          0
   *  000000111011000111100001101001000101000000  00001  00000  000000000000
   *       number of ms since Discord epoch       worker  pid    increment
   * ```
   * @typedef {string} Snowflake
   */

  /**
   * Generates a Discord snowflake.
   * <info>This hardcodes the worker ID as 1 and the process ID as 0.</info>
   * @param {number|Date} [timestamp=Date.now()] Timestamp or date of the snowflake to generate
   * @returns {Snowflake} The generated snowflake
   */
  static generate(timestamp = Date.now()) {
    if (timestamp instanceof Date) timestamp = timestamp.getTime();
    if (typeof timestamp !== 'number' || isNaN(timestamp)) {
      throw new TypeError(
<<<<<<< HEAD
        `"timestamp" argument must be a number (received ${isNaN(timestamp) ? 'NaN' : typeof timestamp})`
      );
    }
    if (INCREMENT >= 4095) INCREMENT = 0;
    const BINARY = `${pad((timestamp - EPOCH).toString(2), 42)}0000100000${pad((INCREMENT++).toString(2), 12)}`;
    return Long.fromString(BINARY, 2).toString();
=======
        `"timestamp" argument must be a number (received ${isNaN(timestamp) ? 'NaN' : typeof timestamp})`,
      );
    }
    if (INCREMENT >= 4095) INCREMENT = 0;
    // eslint-disable-next-line max-len
    const BINARY = `${(timestamp - EPOCH).toString(2).padStart(42, '0')}0000100000${(INCREMENT++)
      .toString(2)
      .padStart(12, '0')}`;
    return Util.binaryToID(BINARY);
>>>>>>> d7c5baf7
  }

  /**
   * A deconstructed snowflake.
   * @typedef {Object} DeconstructedSnowflake
   * @property {number} timestamp Timestamp the snowflake was created
   * @property {Date} date Date the snowflake was created
   * @property {number} workerID Worker ID in the snowflake
   * @property {number} processID Process ID in the snowflake
   * @property {number} increment Increment in the snowflake
   * @property {string} binary Binary representation of the snowflake
   */

  /**
   * Deconstructs a Discord snowflake.
   * @param {Snowflake} snowflake Snowflake to deconstruct
   * @returns {DeconstructedSnowflake} Deconstructed snowflake
   */
  static deconstruct(snowflake) {
    const BINARY = Util.idToBinary(snowflake)
      .toString(2)
      .padStart(64, '0');
    const res = {
      timestamp: parseInt(BINARY.substring(0, 42), 2) + EPOCH,
      workerID: parseInt(BINARY.substring(42, 47), 2),
      processID: parseInt(BINARY.substring(47, 52), 2),
      increment: parseInt(BINARY.substring(52, 64), 2),
      binary: BINARY,
    };
    Object.defineProperty(res, 'date', {
      get: function get() {
        return new Date(this.timestamp);
      },
      enumerable: true,
    });
    return res;
  }
}

module.exports = SnowflakeUtil;<|MERGE_RESOLUTION|>--- conflicted
+++ resolved
@@ -36,14 +36,6 @@
     if (timestamp instanceof Date) timestamp = timestamp.getTime();
     if (typeof timestamp !== 'number' || isNaN(timestamp)) {
       throw new TypeError(
-<<<<<<< HEAD
-        `"timestamp" argument must be a number (received ${isNaN(timestamp) ? 'NaN' : typeof timestamp})`
-      );
-    }
-    if (INCREMENT >= 4095) INCREMENT = 0;
-    const BINARY = `${pad((timestamp - EPOCH).toString(2), 42)}0000100000${pad((INCREMENT++).toString(2), 12)}`;
-    return Long.fromString(BINARY, 2).toString();
-=======
         `"timestamp" argument must be a number (received ${isNaN(timestamp) ? 'NaN' : typeof timestamp})`,
       );
     }
@@ -53,7 +45,6 @@
       .toString(2)
       .padStart(12, '0')}`;
     return Util.binaryToID(BINARY);
->>>>>>> d7c5baf7
   }
 
   /**
